--- conflicted
+++ resolved
@@ -54,30 +54,18 @@
 
   it("should parseOpenRPCDocument from string", async () => {
     const doc = await parseOpenRPCDocument(JSON.stringify(testDoc, null, 2));
-<<<<<<< HEAD
     expect(rpcDocIsEqual(doc, testDoc)).toBe(true);
-=======
-    expect(doc).toEqual(testDoc);
->>>>>>> 54e3cd35
   });
 
   it("should parseOpenRPCDocument from file", async () => {
     const doc = await parseOpenRPCDocument(testDocPath);
-<<<<<<< HEAD
     expect(rpcDocIsEqual(doc, testDoc)).toBe(true);
-=======
-    expect(doc).toEqual(testDoc);
->>>>>>> 54e3cd35
   });
 
   it("should parseOpenRPCDocument from server", async () => {
     const { port } = testServer.address() as AddressInfo;
     const doc = await parseOpenRPCDocument(`http://localhost:${port}/download/openrpc.json`);
-<<<<<<< HEAD
     expect(rpcDocIsEqual(doc, testDoc)).toBe(true);
-=======
-    expect(doc).toEqual(testDoc);
->>>>>>> 54e3cd35
   });
 
 });