{
  "name": "@open-rpc/schema-utils-js",
  "private": false,
  "version": "0.0.0-semantic-release-dev",
  "description": "",
  "main": "build/index.js",
  "browser": "build/index-web.js",
  "scripts": {
    "build": "npm run build:code && npm run build:docs",
    "build:docs": "typedoc",
    "build:code": "tsc",
    "test": "npm run test:unit && npm run test:web",
    "test:unit": "jest --coverage",
    "test:web": "npm run build:code && webpack && rm -rf dist",
    "watch:test": "jest --watch"
  },
  "files": [
    "build",
    "!build/**/*.test.*"
  ],
  "repository": {
    "type": "git",
    "url": "git+https://github.com/open-rpc/schema-utils-js.git"
  },
  "author": "",
  "license": "Apache-2.0",
  "bugs": {
    "url": "https://github.com/open-rpc/schema-utils-js/issues"
  },
  "homepage": "https://github.com/open-rpc/schema-utils-js#readme",
  "dependencies": {
    "@json-schema-tools/dereferencer": "^1.2.0",
    "@json-schema-tools/meta-schema": "^1.3.0",
    "@json-schema-tools/reference-resolver": "^1.0.0",
    "@open-rpc/meta-schema": "^1.12.5",
    "ajv": "^6.10.0",
    "detect-node": "^2.0.4",
    "fs-extra": "^9.0.0",
    "is-url": "^1.2.4",
    "isomorphic-fetch": "^2.2.1",
<<<<<<< HEAD
    "json-schema-ref-parser": "^7.0.1"
=======
    "lodash": "^4.17.15"
>>>>>>> 54e3cd35
  },
  "devDependencies": {
    "@types/detect-node": "^2.0.0",
    "@types/fs-extra": "^9.0.1",
    "@types/is-url": "^1.2.28",
    "@types/isomorphic-fetch": "0.0.35",
    "@types/jest": "^26.0.5",
    "@types/json-schema": "^7.0.3",
    "@types/node-fetch": "^2.1.6",
    "@types/rimraf": "^3.0.0",
    "@types/webpack-env": "^1.13.9",
    "jest": "^25.1.0",
    "json-schema": "^0.2.3",
    "rimraf": "^3.0.0",
    "ts-jest": "^25.0.0",
    "typedoc": "^0.17.1",
    "typescript": "^3.3.3333",
    "webpack": "^4.31.0",
    "webpack-cli": "^3.3.2"
  }
}<|MERGE_RESOLUTION|>--- conflicted
+++ resolved
@@ -37,12 +37,7 @@
     "detect-node": "^2.0.4",
     "fs-extra": "^9.0.0",
     "is-url": "^1.2.4",
-    "isomorphic-fetch": "^2.2.1",
-<<<<<<< HEAD
-    "json-schema-ref-parser": "^7.0.1"
-=======
-    "lodash": "^4.17.15"
->>>>>>> 54e3cd35
+    "isomorphic-fetch": "^2.2.1"
   },
   "devDependencies": {
     "@types/detect-node": "^2.0.0",
